"""
  ____       __                        __    __   __      _ __
 /_  / ___ _/ /  ___  ___ ___________ / /__ / /__/ /_____(_) /__
  / /_/ _ `/ _ \/ _ \/ -_) __/___/ -_) / -_)  '_/ __/ __/ /  '_/
 /___/\_,_/_//_/_//_/\__/_/      \__/_/\__/_/\_\\__/_/ /_/_/\_\

Copyright 2022 Zahner-Elektrik GmbH & Co. KG

Permission is hereby granted, free of charge, to any person obtaining
a copy of this software and associated documentation files (the "Software"),
to deal in the Software without restriction, including without limitation
the rights to use, copy, modify, merge, publish, distribute, sublicense,
and/or sell copies of the Software, and to permit persons to whom the Software
is furnished to do so, subject to the following conditions:

The above copyright notice and this permission notice shall be included
in all copies or substantial portions of the Software.

THE SOFTWARE IS PROVIDED "AS IS", WITHOUT WARRANTY OF ANY KIND, EXPRESS OR IMPLIED,
INCLUDING BUT NOT LIMITED TO THE WARRANTIES OF MERCHANTABILITY, FITNESS FOR A
PARTICULAR PURPOSE AND NONINFRINGEMENT. IN NO EVENT SHALL THE AUTHORS OR COPYRIGHT
HOLDERS BE LIABLE FOR ANY CLAIM, DAMAGES OR OTHER LIABILITY, WHETHER IN AN ACTION
OF CONTRACT, TORT OR OTHERWISE, ARISING FROM, OUT OF OR IN CONNECTION WITH
THE SOFTWARE OR THE USE OR OTHER DEALINGS IN THE SOFTWARE.
"""

import glob
import sys
import time
from typing import Union

from serial import Serial
import serial.tools.list_ports


class SCPIDeviceSearcher:
    """Search for Zahner devices.

    Each Zahner device provides two serial interfaces via USB.
    The USB Product ID 0xA3AD is registered for Zahner.

    With this class Zahner devices are searched and can be integrated more simply.
    For example in the Windows device manager you can't see immediately which comports belong
    to which device, because the numbers of the comports can change.

    This class always returns the names of the serial interfaces with the corresponding methods.
    """

    ZAHNER_SCPI_DEVICENAME = "ZAHNER-ELEKTRIK"
    ZAHNER_VID = 0x0483
    ZAHNER_PID = 0xA3AD

    def __init__(self):
        """
        Constructor
        """
        self.commandInterface = None
        self.dataInterface = None

    def searchDevices(self):
        """Search connected devices with IDN command.

        It is NOT recommended to use this command, because it opens all serial ports of the computer
        and speaks to the devices with the string \*IDN?, this could cause interference with the devices.

        :returns: Returns a list with serial numbers of connected Zahner devices. The serial numbers are strings.
        """
        devices = self.searchDevicesWithIDN(None)
        return devices

    def searchZahnerDevices(self):
        """Search connected devices with Zahner PID and VID and IDN command.

        This command should be used to search for Zahner devices.
        Only Zahner devices are addressed for identification with this command.

        :returns: Returns a list with serial numbers of connected Zahner devices. The serial numbers are strings.
        """
        serialInterfacesWithZahnerVIDPID = self.searchSerialInterfacesWithZahnerVIDPID()
        devices = self.searchDevicesWithIDN(serialInterfacesWithZahnerVIDPID)
        return devices

    def searchSerialInterfacesWithZahnerVIDPID(self):
        """Search serial interfaces with Zahner PID and VID.

        Checks the VID and PID of the serial interfaces, if it is a Zahner device.

        :returns: List with serial interface names with Zahner PID and VID.
        """
        ports = serial.tools.list_ports.comports()
        portsWithZahnerDevices = []
        for port in ports:
            if (
                port.vid == SCPIDeviceSearcher.ZAHNER_VID
                and port.pid == SCPIDeviceSearcher.ZAHNER_PID
            ):
                portsWithZahnerDevices.append(port.device)
        return portsWithZahnerDevices

    def searchDevicesWithIDN(self, ports=None):
        """Search connected devices with IDN command.

        Opens all serial interfaces and sends the string \*IDN? to the device and evaluates the response.
        If a list of serial interfaces is passed for the ports parameter, only this list of ports is checked.

        :param ports: List of serial interface names to be scanned.
        :returns: Returns a list with serial numbers of connected Zahner devices. The serial numbers are strings.
        """

        self.comportsWithHPDevice = []
        self.comportsWithZahnerDevices = []
        self.foundZahnerDevicesSerialNumbers = []

        if ports == None:
            ports = self._getAvailableSerialInterfaceNames()
            print("Serial interfaces found: " + str(ports))

        for port in ports:
            print(port + ":")
            try:
                connection = Serial(port=port, timeout=1, write_timeout=1)
                writeTime = time.time()
                connection.write(bytearray("*IDN?\n", "ASCII"))
                while 1 > (time.time() - writeTime) and connection.inWaiting() == 0:
                    """
                    Wait 1 second or until data has arrived.
                    """
                    pass
                if connection.inWaiting() == 0:
                    connection.close()
                    raise serial.SerialTimeoutException()
                data = connection.read(1000)
                data = data.decode("ASCII")
                connection.close()
                print(data)
                string = data.split(",")
                if len(data) > 3:
                    DeviceManufacturer = string[0].strip()
                    DeviceName = string[1].strip()
                    DeviceSerialNumber = string[2].strip()
                    DeviceSoftwareVersion = string[3].replace("binary", "").strip()

                    isBinary = False
                    if "binary" in data:
                        isBinary = True

                    if SCPIDeviceSearcher.ZAHNER_SCPI_DEVICENAME in DeviceManufacturer:
                        data = dict()
                        data["serial_name"] = port
                        data["manufacturer"] = DeviceManufacturer
                        data["name"] = DeviceName
                        data["serialnumber"] = DeviceSerialNumber
                        data["software_version"] = DeviceSoftwareVersion
                        data["binary"] = isBinary
                        self.comportsWithZahnerDevices.append(data)
                        if (
                            DeviceSerialNumber
                            not in self.foundZahnerDevicesSerialNumbers
                        ):
                            self.foundZahnerDevicesSerialNumbers.append(
                                DeviceSerialNumber
                            )
                    elif "HEWLETT-PACKARD" in DeviceManufacturer:
                        """
                        HP Multimeter is needed in-house, for calibration.
                        This can be seen as an example if other serial devices are
                        to be included in order to be able to find them.
                        """
                        self.comportsWithHPDevice.append(port)
                else:
                    print("error device answer: " + data)
            except:
                print("error: " + port)

        return self.foundZahnerDevicesSerialNumbers

<<<<<<< HEAD
    def selectDevice(self, serialNumber=None):
=======
    def selectDevice(self, serialNumber: Union[int, str, None] = None):
>>>>>>> fe1a5484
        """Select a found device.

        This method selects a device by its serial number.
        If no serial number is passed, then the first found device is selected.
        The serial number must be specified as a string.

        This function returns two values the command comport and the online live data comport.
        If the respective comport is not found None is returned.

        The data has to be read from the online channel, otherwise the measuring device hangs.
        The online channel can also be used by other software like the Zahner-Lab to use it as a display.

<<<<<<< HEAD
        :param serialNumber: The serial number of the device to select as string.
=======
        :param serialNumber: The serial number of the device to select as `str` or `int` – specify `None` to select the first device found
>>>>>>> fe1a5484
        :returns: Two strings commandInterface, dataInterface with the port names.
        """
        self.commandInterface = None
        self.dataInterface = None

<<<<<<< HEAD
=======
        if isinstance(serialNumber, int):
            serialNumber = str(serialNumber)

>>>>>>> fe1a5484
        if serialNumber == None:
            """
            Use the first device if no serialnumber was set.
            """
            if len(self.foundZahnerDevicesSerialNumbers) > 0:
                serialNumber = self.foundZahnerDevicesSerialNumbers[0]
            else:
                print("no device found")
                return None, None
        """
        Search for the comports found in the previous one.
        """
        for device in self.comportsWithZahnerDevices:
            if serialNumber in device["serialnumber"] and device["binary"] == True:
                self.dataInterface = device["serial_name"]
            elif serialNumber in device["serialnumber"]:
                self.commandInterface = device["serial_name"]

        return self.commandInterface, self.dataInterface

    def getCommandInterface(self):
        """Select a found command interface.

        Returns the name of the serial interface. If no device was selected before, the first one is selected.
        If no interface exists, None is returned.

        :returns: Returns a string with the name of the serial interface. None if no command interface was found.
        """
        if self.commandInterface == None and len(self.comportsWithZahnerDevices) > 0:
            self.selectDevice()
        return self.commandInterface

    def getDataInterface(self):
        """Select a found data interface.

        Returns the name of the serial interface. If no device was selected before, the first one is selected.
        If no interface exists, None is returned.

        :returns: Returns a string with the name of the serial interface. None if no command interface was found.
        """
        if self.commandInterface == None and len(self.comportsWithZahnerDevices) > 0:
            self.selectDevice()
        return self.dataInterface

    def getMultimeterPort(self):
        """Returns the comport to which the multimeter is connected.

        HP Multimeter is needed in-house, for calibration.
        This can be seen as an example if other serial devices are
        to be included in order to be able to find them.

        :returns: The first comport with an HP device.
        """
        if len(self.comportsWithHPDevice) > 0:
            return self.comportsWithHPDevice.pop(0)
        else:
            return None

    def _getAvailableSerialInterfaceNames(self):
        """Detect the available serial interfaces.

        This function determines the available serial interfaces independently of the platform.

        :returns: A List with available comport names.
        """
        if sys.platform.startswith("win"):
            ports = ["COM%s" % (i + 1) for i in range(256)]
        elif sys.platform.startswith("linux") or sys.platform.startswith("cygwin"):
            # this excludes your current terminal "/dev/tty"
            ports = glob.glob("/dev/tty[A-Za-z]+[A-Za-z0-9]*")
        elif sys.platform.startswith("darwin"):
            ports = glob.glob("/dev/tty.*")
        else:
            raise EnvironmentError("Unsupported platform")

        result = []
        for port in ports:
            try:
                s = Serial(port=port, timeout=1, write_timeout=1)
                s.close()
                result.append(port)
            except:
                pass
        return result<|MERGE_RESOLUTION|>--- conflicted
+++ resolved
@@ -174,11 +174,7 @@
 
         return self.foundZahnerDevicesSerialNumbers
 
-<<<<<<< HEAD
-    def selectDevice(self, serialNumber=None):
-=======
     def selectDevice(self, serialNumber: Union[int, str, None] = None):
->>>>>>> fe1a5484
         """Select a found device.
 
         This method selects a device by its serial number.
@@ -191,22 +187,15 @@
         The data has to be read from the online channel, otherwise the measuring device hangs.
         The online channel can also be used by other software like the Zahner-Lab to use it as a display.
 
-<<<<<<< HEAD
-        :param serialNumber: The serial number of the device to select as string.
-=======
-        :param serialNumber: The serial number of the device to select as `str` or `int` – specify `None` to select the first device found
->>>>>>> fe1a5484
+        :param serialNumber: The serial number of the device to select as `str` or `int` – specify `None` to select the first device found.
         :returns: Two strings commandInterface, dataInterface with the port names.
         """
         self.commandInterface = None
         self.dataInterface = None
-
-<<<<<<< HEAD
-=======
+        
         if isinstance(serialNumber, int):
             serialNumber = str(serialNumber)
-
->>>>>>> fe1a5484
+        
         if serialNumber == None:
             """
             Use the first device if no serialnumber was set.
